# FAQ

This page is for frequent asked questions and answers.

### tmp folder fulled
nnictl will use tmp folder as a temporary folder to copy files under codeDir when executing experimentation creation.
When met errors like below, try to clean up **tmp** folder first.
> OSError: [Errno 28] No space left on device

### Cannot get trials' metrics in OpenPAI mode
In OpenPAI training mode, we start a rest server which listens on 51189 port in NNI Manager to receive metrcis reported from trials running in OpenPAI cluster. If you didn't see any metrics from WebUI in OpenPAI mode, check your machine where NNI manager runs on to make sure 51189 port is turned on in the firewall rule.

### Segmentation Fault (core dumped) when installing
> make: *** [install-XXX] Segmentation fault (core dumped)

Please try the following solutions in turn:
* Update or reinstall you current python's pip like `python3 -m pip install -U pip`
* Install NNI with `--no-cache-dir` flag like `python3 -m pip install nni --no-cache-dir`

### Job management error: getIPV4Address() failed because os.networkInterfaces().eth0 is undefined.
Your machine don't have eth0 device, please set [nniManagerIp](ExperimentConfig.md) in your config file manually.

### Exceed the MaxDuration but didn't stop
When the duration of experiment reaches the maximum duration, nniManager will not create new trials, but the existing trials will continue unless user manually stop the experiment.

### Could not stop an experiment using `nnictl stop`
If you upgrade your NNI or you delete some config files of NNI when there is an experiment running, this kind of issue may happen because the loss of config file. You could use `ps -ef | grep node` to find the PID of your experiment, and use `kill -9 {pid}` to kill it manually.

### Could not get `default metric` in webUI of virtual machines
Config the network mode to bridge mode or other mode that could make virtual machine's host accessible from external machine, and make sure the port of virtual machine is not forbidden by firewall.

### Could not open webUI link
Unable to open the WebUI may have the following reasons:

* http://127.0.0.1, http://172.17.0.1 and http://10.0.0.15 are referred to localhost, if you start your experiment on the server or remote machine. You can replace the IP to your server IP to view the WebUI, like http://[your_server_ip]:8080
* If you still can't see the WebUI after you use the server IP, you can check the proxy and the firewall of your machine. Or use the browser on the machine where you start your NNI experiment.
<<<<<<< HEAD
* Another reason may be your experiment is failed and NNI may fail to get the experiment infomation. You can check the log of NNImanager in the following directory: ~/nni/experiment/[your_experiment_id] /log/nnimanager.log

### NNI on Windows problems
Please refer to [NNI on Windows](NniOnWindows.md) 
=======
* Another reason may be your experiment is failed and NNI may fail to get the experiment information. You can check the log of NNIManager in the following directory: ~/nni/experiment/[your_experiment_id] /log/nnimanager.log

### NNI on Windows problems
Please refer to [NNI on Windows](NniOnWindows.md)
>>>>>>> a373dbcb

### Help us improve
Please inquiry the problem in https://github.com/Microsoft/nni/issues to see whether there are other people already reported the problem, create a new one if there are no existing issues been created.<|MERGE_RESOLUTION|>--- conflicted
+++ resolved
@@ -34,17 +34,10 @@
 
 * http://127.0.0.1, http://172.17.0.1 and http://10.0.0.15 are referred to localhost, if you start your experiment on the server or remote machine. You can replace the IP to your server IP to view the WebUI, like http://[your_server_ip]:8080
 * If you still can't see the WebUI after you use the server IP, you can check the proxy and the firewall of your machine. Or use the browser on the machine where you start your NNI experiment.
-<<<<<<< HEAD
-* Another reason may be your experiment is failed and NNI may fail to get the experiment infomation. You can check the log of NNImanager in the following directory: ~/nni/experiment/[your_experiment_id] /log/nnimanager.log
-
-### NNI on Windows problems
-Please refer to [NNI on Windows](NniOnWindows.md) 
-=======
 * Another reason may be your experiment is failed and NNI may fail to get the experiment information. You can check the log of NNIManager in the following directory: ~/nni/experiment/[your_experiment_id] /log/nnimanager.log
 
 ### NNI on Windows problems
 Please refer to [NNI on Windows](NniOnWindows.md)
->>>>>>> a373dbcb
 
 ### Help us improve
 Please inquiry the problem in https://github.com/Microsoft/nni/issues to see whether there are other people already reported the problem, create a new one if there are no existing issues been created.