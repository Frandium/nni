# Copyright (c) Microsoft Corporation.
# Licensed under the MIT license.

import logging
from collections import OrderedDict

import numpy as np
import torch
from torch.utils.data import DataLoader
import nni.retiarii.nn.pytorch as nn
from nni.nas.pytorch.mutables import InputChoice, LayerChoice

_logger = logging.getLogger(__name__)


def to_device(obj, device):
    """
    Move a tensor, tuple, list, or dict onto device.
    """
    if torch.is_tensor(obj):
        return obj.to(device)
    if isinstance(obj, tuple):
        return tuple(to_device(t, device) for t in obj)
    if isinstance(obj, list):
        return [to_device(t, device) for t in obj]
    if isinstance(obj, dict):
        return {k: to_device(v, device) for k, v in obj.items()}
    if isinstance(obj, (int, float, str)):
        return obj
    raise ValueError("'%s' has unsupported type '%s'" % (obj, type(obj)))


def to_list(arr):
    if torch.is_tensor(arr):
        return arr.cpu().numpy().tolist()
    if isinstance(arr, np.ndarray):
        return arr.tolist()
    if isinstance(arr, (list, tuple)):
        return list(arr)
    return arr


class AverageMeterGroup:
    """
    Average meter group for multiple average meters.
    """

    def __init__(self):
        self.meters = OrderedDict()

    def update(self, data):
        """
        Update the meter group with a dict of metrics.
        Non-exist average meters will be automatically created.
        """
        for k, v in data.items():
            if k not in self.meters:
                self.meters[k] = AverageMeter(k, ":4f")
            self.meters[k].update(v)

    def __getattr__(self, item):
        return self.meters[item]

    def __getitem__(self, item):
        return self.meters[item]

    def __str__(self):
        return "  ".join(str(v) for v in self.meters.values())

    def summary(self):
        """
        Return a summary string of group data.
        """
        return "  ".join(v.summary() for v in self.meters.values())


class AverageMeter:
    """
    Computes and stores the average and current value.

    Parameters
    ----------
    name : str
        Name to display.
    fmt : str
        Format string to print the values.
    """

    def __init__(self, name, fmt=':f'):
        self.name = name
        self.fmt = fmt
        self.reset()

    def reset(self):
        """
        Reset the meter.
        """
        self.val = 0
        self.avg = 0
        self.sum = 0
        self.count = 0

    def update(self, val, n=1):
        """
        Update with value and weight.

        Parameters
        ----------
        val : float or int
            The new value to be accounted in.
        n : int
            The weight of the new value.
        """
        self.val = val
        self.sum += val * n
        self.count += n
        self.avg = self.sum / self.count

    def __str__(self):
        fmtstr = '{name} {val' + self.fmt + '} ({avg' + self.fmt + '})'
        return fmtstr.format(**self.__dict__)

    def summary(self):
        fmtstr = '{name}: {avg' + self.fmt + '}'
        return fmtstr.format(**self.__dict__)


def _replace_module_with_type(root_module, init_fn, type_name, modules):
    if modules is None:
        modules = []
    def apply(m):
        for name, child in m.named_children():
            if isinstance(child, type_name):
                setattr(m, name, init_fn(child))
                modules.append((child.key, getattr(m, name)))
            else:
                apply(child)

    apply(root_module)
    return modules


def replace_layer_choice(root_module, init_fn, modules=None):
    """
    Replace layer choice modules with modules that are initiated with init_fn.

    Parameters
    ----------
    root_module : nn.Module
        Root module to traverse.
    init_fn : Callable
        Initializing function.
    modules : dict, optional
        Update the replaced modules into the dict and check duplicate if provided.

    Returns
    -------
    List[Tuple[str, nn.Module]]
        A list from layer choice keys (names) and replaced modules.
    """
    return _replace_module_with_type(root_module, init_fn, (LayerChoice, nn.LayerChoice), modules)


def replace_input_choice(root_module, init_fn, modules=None):
    """
    Replace input choice modules with modules that are initiated with init_fn.

    Parameters
    ----------
    root_module : nn.Module
        Root module to traverse.
    init_fn : Callable
        Initializing function.
    modules : dict, optional
        Update the replaced modules into the dict and check duplicate if provided.

    Returns
    -------
    List[Tuple[str, nn.Module]]
        A list from layer choice keys (names) and replaced modules.
    """
    return _replace_module_with_type(root_module, init_fn, (InputChoice, nn.InputChoice), modules)


<<<<<<< HEAD
class ParallelTrainValDataLoader(DataLoader):
    """
    Dataloader that yields both train data and validation data in a batch, with an order of
    (train_batch, val_batch). The shorter one will be upsampled (repeated) to the length
    of the longer one, and the tail of the last repeat will be dropped.
=======
class InterleavedTrainValDataLoader(DataLoader):
    """
    Dataloader that yields both train data and validation data in a batch, with an order of (train_batch, val_batch). The shorter
    one will be upsampled (repeated) to the length of the longer one, and the tail of the last repeat will be dropped. This enables
    users to train both model parameters and architecture parameters in parallel in an epoch.
>>>>>>> 5b7dac5c

    Some NAS algorithms, i.e. DARTS and Proxyless, require this type of dataloader.

    Parameters
    ----------
    train_data : DataLoader
        training dataloader
    val_data : DataLoader
        validation dataloader

    Example
    --------
    Fit your dataloaders into a parallel one.
<<<<<<< HEAD
    >>> para_loader = ParallelTrainValDataLoader(train_dataloader, val_datalodaer)
=======
    >>> para_loader = InterleavedTrainValDataLoader(train_dataloader, val_dataloader)
>>>>>>> 5b7dac5c
    Then you can use the ``para_loader`` as a normal training loader.
    """
    def __init__(self, train_dataloader, val_dataloader):
        self.train_loader = train_dataloader
        self.val_loader = val_dataloader
        self.equal_len = len(train_dataloader) == len(val_dataloader)
        self.train_longer = len(train_dataloader) > len(val_dataloader)
        super().__init__(None)

    def __iter__(self):
        self.train_iter = iter(self.train_loader)
        self.val_iter = iter(self.val_loader)
        return self

    def __next__(self):
        try:
            train_batch = next(self.train_iter)
        except StopIteration:
            # training data is used up
            if self.equal_len or self.train_longer:
                # if training is the longger one or equal, stop iteration
                raise StopIteration()
            # if training is the shorter one, upsample it
            self.train_iter = iter(self.train_loader)
            train_batch = next(self.train_iter)

        try:
            val_batch = next(self.val_iter)
        except StopIteration:
            # validation data is used up
            if not self.train_longer:
                # if validation is the longger one (the equal condition is
                # covered above), stop iteration
                raise StopIteration()
            # if validation is the shorter one, upsample it
            self.val_iter = iter(self.val_loader)
            val_batch = next(self.val_iter)

        return train_batch, val_batch

    def __len__(self) -> int:
        return max(len(self.train_loader), len(self.val_loader))


class ConcatenateTrainValDataLoader(DataLoader):
    """
<<<<<<< HEAD
    Dataloader that yields validation data after training data in an epoch. You will get a batch with
    the form of (batch, source) in the training step, where ``source`` is a ``str`` whose value is
    either 'train' or 'val', indicating which dataloader the batch comes from.
=======
    Dataloader that yields validation data after training data in an epoch. You will get a batch with the form of (batch, source) in the
    training step, where ``source`` is a string which is either 'train' or 'val', indicating which dataloader the batch comes from. This
    enables users to train model parameters first in an epoch, and then train architecture parameters.
>>>>>>> 5b7dac5c

    Some NAS algorithms, i.e. ENAS, may require this type of dataloader.

    Parameters
    ----------
    train_data : DataLoader
        training dataloader
    val_data : DataLoader
        validation dataloader

    Warnings
    ----------
    If you set ``limit_train_batches`` of the trainer, the validation batches may be skipped.
<<<<<<< HEAD
    Consider downsampling the train dataset and the validation dataset instead if you want to
    shorten the length of data.
=======
    Consider downsampling the train dataset and the validation dataset instead if you want to shorten the length of data.
>>>>>>> 5b7dac5c

    Example
    --------
    Fit your dataloaders into a concatenated one.
<<<<<<< HEAD
    >>> concat_loader = ConcatenateTrainValDataLoader(train_dataloader, val_dataloader)
=======
    >>> concat_loader = ConcatenateTrainValDataLoader(train_dataloader, val_datalodaer)
>>>>>>> 5b7dac5c
    Then you can use the ``concat_loader`` as a normal training loader.
    """
    def __init__(self, train_dataloader, val_dataloader):
        self.train_loader = train_dataloader
        self.val_loader = val_dataloader
        super().__init__(None)

    def __iter__(self):
        self.cur_iter = iter(self.train_loader)
        self.source = 'train'
        return self

    def __next__(self):
        try:
            batch = next(self.cur_iter)
        except StopIteration:
            # training data is used up, change to validation data
            if self.source == 'train':
                self.cur_iter = iter(self.val_loader)
                self.source = 'val'
                return next(self)
            raise StopIteration()
        else:
            return batch, self.source

    def __len__(self):
<<<<<<< HEAD
        return len(self.train_loader) + len(self.val_loader)


def get_naive_match_and_replace(match_type, to_sample_func, to_replace_func=None):
    '''
    A util function that helps generate the naive match_and_replace function.

    Parameters
    ----------
    match_type : type
        If the input module is of this type, the coming functions will be called.
    to_sample_func : Callable[[nn.Module], nn.Module]
        Takes an nn.Module and generate another module to be sampled.
    to_replace_func : Callable[[nn.Module], nn.Module]
        Takes an nn.Module and generate another module to be replaced. The return module will `forward` instead of the input module
        in the model. Leave this None if to_sample and to_replace are the same.
    '''
    def naive_match_and_replace(module, name, nas_modules):
        if isinstance(module, match_type):
            to_sample = to_sample_func(module)
            to_replace = to_replace_func(module) \
                if to_replace_func is not None else to_sample
            return to_sample, to_replace
        return None

    return naive_match_and_replace

def get_sampling_valuechoice_match_and_replace(match_type, to_sample_func, to_replace_func):
    '''
    A util function helps generate the naive valuechoice_match_and_replace function for sampling-based nas methods.

    Parameters
    ----------
    match_type : type
        If the input module is of this type, the coming functions will be called.
    to_sample_func : Callable[[nn.Module], nn.Module]
        Takes an nn.Module and generate another module to be sampled.
    to_replace_func : Callable[[nn.Module], nn.Module]
        Takes an nn.Module and generate another module to be replaced. The return module will `forward` instead of the input module
        in the model.
    '''
    def sampling_valuechoice_match_and_replace(module, name, nas_modules):
        if isinstance(module, match_type):
            to_samples = []
            for k, v in module.trace_kwargs.items():
                if isinstance(v, nn.ValueChoice):
                    # if a to_sample with the same label has already been created by another module, use it.
                    # otherwise we create it here
                    if v.label not in nas_modules:
                        # we set nas_modules[v.label] here incase there are multiple valuechoices with the same label in one module
                        nas_modules[v.label] = to_sample_func(v)
                    # we set candidates with `name_k` incase there are multiple valuechoices with the same parameter name in
                    # different modules
                    nas_modules[v.label].add_candidates(f'{name}_{k}', v.candidates)
                    module.trace_kwargs[k] = nas_modules[v.label]
                    to_samples.append(nas_modules[v.label])

            if len(to_samples) > 0:
                to_replace = to_replace_func(module, name)
                return to_samples, to_replace

    return sampling_valuechoice_match_and_replace


def get_differentiable_valuechoice_match_and_replace(match_type, func):
    '''
    A util function helps generate the naive valuechoice_match_and_replace function for differentiable nas methods.

    Parameters
    ----------
    match_type : type
        If the input module is of this type, the coming functions will be called.
    func : Callable[[nn.Module], nn.Module]
        Takes an nn.Module and generate another module to be sampled and replaced.
    '''
    def differentiable_valuechoice_match_and_replace(module, name, nas_modules):
        if not isinstance(module, match_type):
            return None

        for k, v in module.trace_kwargs.items():
            if isinstance(v, nn.ValueChoice):
                # we set nas_modules[v.label] here incase there are multiple valuechoices with the same label in one module
                replace_res = func(module, name)
                return replace_res, replace_res

    return differentiable_valuechoice_match_and_replace
=======
        return len(self.train_loader) + len(self.val_loader)
>>>>>>> 5b7dac5c
<|MERGE_RESOLUTION|>--- conflicted
+++ resolved
@@ -182,19 +182,11 @@
     return _replace_module_with_type(root_module, init_fn, (InputChoice, nn.InputChoice), modules)
 
 
-<<<<<<< HEAD
-class ParallelTrainValDataLoader(DataLoader):
-    """
-    Dataloader that yields both train data and validation data in a batch, with an order of
-    (train_batch, val_batch). The shorter one will be upsampled (repeated) to the length
-    of the longer one, and the tail of the last repeat will be dropped.
-=======
 class InterleavedTrainValDataLoader(DataLoader):
     """
     Dataloader that yields both train data and validation data in a batch, with an order of (train_batch, val_batch). The shorter
     one will be upsampled (repeated) to the length of the longer one, and the tail of the last repeat will be dropped. This enables
     users to train both model parameters and architecture parameters in parallel in an epoch.
->>>>>>> 5b7dac5c
 
     Some NAS algorithms, i.e. DARTS and Proxyless, require this type of dataloader.
 
@@ -208,11 +200,7 @@
     Example
     --------
     Fit your dataloaders into a parallel one.
-<<<<<<< HEAD
-    >>> para_loader = ParallelTrainValDataLoader(train_dataloader, val_datalodaer)
-=======
     >>> para_loader = InterleavedTrainValDataLoader(train_dataloader, val_dataloader)
->>>>>>> 5b7dac5c
     Then you can use the ``para_loader`` as a normal training loader.
     """
     def __init__(self, train_dataloader, val_dataloader):
@@ -259,15 +247,9 @@
 
 class ConcatenateTrainValDataLoader(DataLoader):
     """
-<<<<<<< HEAD
-    Dataloader that yields validation data after training data in an epoch. You will get a batch with
-    the form of (batch, source) in the training step, where ``source`` is a ``str`` whose value is
-    either 'train' or 'val', indicating which dataloader the batch comes from.
-=======
     Dataloader that yields validation data after training data in an epoch. You will get a batch with the form of (batch, source) in the
     training step, where ``source`` is a string which is either 'train' or 'val', indicating which dataloader the batch comes from. This
     enables users to train model parameters first in an epoch, and then train architecture parameters.
->>>>>>> 5b7dac5c
 
     Some NAS algorithms, i.e. ENAS, may require this type of dataloader.
 
@@ -281,21 +263,12 @@
     Warnings
     ----------
     If you set ``limit_train_batches`` of the trainer, the validation batches may be skipped.
-<<<<<<< HEAD
-    Consider downsampling the train dataset and the validation dataset instead if you want to
-    shorten the length of data.
-=======
     Consider downsampling the train dataset and the validation dataset instead if you want to shorten the length of data.
->>>>>>> 5b7dac5c
 
     Example
     --------
     Fit your dataloaders into a concatenated one.
-<<<<<<< HEAD
-    >>> concat_loader = ConcatenateTrainValDataLoader(train_dataloader, val_dataloader)
-=======
     >>> concat_loader = ConcatenateTrainValDataLoader(train_dataloader, val_datalodaer)
->>>>>>> 5b7dac5c
     Then you can use the ``concat_loader`` as a normal training loader.
     """
     def __init__(self, train_dataloader, val_dataloader):
@@ -322,7 +295,6 @@
             return batch, self.source
 
     def __len__(self):
-<<<<<<< HEAD
         return len(self.train_loader) + len(self.val_loader)
 
 
@@ -408,7 +380,4 @@
                 replace_res = func(module, name)
                 return replace_res, replace_res
 
-    return differentiable_valuechoice_match_and_replace
-=======
-        return len(self.train_loader) + len(self.val_loader)
->>>>>>> 5b7dac5c
+    return differentiable_valuechoice_match_and_replace