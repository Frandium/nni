--- conflicted
+++ resolved
@@ -183,7 +183,6 @@
     return _replace_module_with_type(root_module, init_fn, (InputChoice, nn.InputChoice), modules)
 
 
-<<<<<<< HEAD
 class PseudoDataset:
     """
     A work around for distributed training to pretend that there were a dataset in the oneshot dataloader.
@@ -195,8 +194,6 @@
         return self.pseudo_len
 
 
-=======
->>>>>>> c447249c
 class InterleavedTrainValDataLoader(DataLoader):
     """
     Dataloader that yields both train data and validation data in a batch, with an order of (train_batch, val_batch). The shorter
@@ -215,7 +212,6 @@
     Example
     --------
     Fit your dataloaders into a parallel one.
-<<<<<<< HEAD
     >>> para_dataloader = InterleavedTrainValDataLoader(train_dataloader, val_dataloader)
     Then you can use the ``para_dataloader`` as a normal training loader.
     """
@@ -236,22 +232,6 @@
     def __iter__(self):
         self.train_iter = iter(self.train_dataloader)
         self.val_iter = iter(self.val_dataloader)
-=======
-    >>> para_loader = InterleavedTrainValDataLoader(train_dataloader, val_dataloader)
-    Then you can use the ``para_loader`` as a normal training loader.
-    """
-    def __init__(self, train_dataloader, val_dataloader):
-        self.train_loader = train_dataloader
-        self.val_loader = val_dataloader
-        self.equal_len = len(train_dataloader) == len(val_dataloader)
-        self.train_longer = len(train_dataloader) > len(val_dataloader)
-        super().__init__(None)
-
-    def __iter__(self):
-        self.train_iter = iter(self.train_loader)
-        self.val_iter = iter(self.val_loader)
->>>>>>> c447249c
-        return self
 
     def __next__(self):
         try:
@@ -262,11 +242,7 @@
                 # if training is the longger one or equal, stop iteration
                 raise StopIteration()
             # if training is the shorter one, upsample it
-<<<<<<< HEAD
             self.train_iter = iter(self.train_dataloader)
-=======
-            self.train_iter = iter(self.train_loader)
->>>>>>> c447249c
             train_batch = next(self.train_iter)
 
         try:
@@ -278,21 +254,13 @@
                 # covered above), stop iteration
                 raise StopIteration()
             # if validation is the shorter one, upsample it
-<<<<<<< HEAD
             self.val_iter = iter(self.val_dataloader)
-=======
-            self.val_iter = iter(self.val_loader)
->>>>>>> c447249c
             val_batch = next(self.val_iter)
 
         return train_batch, val_batch
 
     def __len__(self) -> int:
-<<<<<<< HEAD
         return max(len(self.train_dataloader), len(self.val_dataloader))
-=======
-        return max(len(self.train_loader), len(self.val_loader))
->>>>>>> c447249c
 
 
 class ConcatenateTrainValDataLoader(DataLoader):
@@ -318,7 +286,6 @@
     Example
     --------
     Fit your dataloaders into a concatenated one.
-<<<<<<< HEAD
     >>> concat_dataloader = ConcatenateTrainValDataLoader(train_dataloader, val_datalodaer)
     Then you can use the ``concat_dataloader`` as a normal training loader.
     """
@@ -335,18 +302,6 @@
 
     def __iter__(self):
         self.cur_iter = iter(self.train_dataloader)
-=======
-    >>> concat_loader = ConcatenateTrainValDataLoader(train_dataloader, val_datalodaer)
-    Then you can use the ``concat_loader`` as a normal training loader.
-    """
-    def __init__(self, train_dataloader, val_dataloader):
-        self.train_loader = train_dataloader
-        self.val_loader = val_dataloader
-        super().__init__(None)
-
-    def __iter__(self):
-        self.cur_iter = iter(self.train_loader)
->>>>>>> c447249c
         self.source = 'train'
         return self
 
@@ -356,11 +311,7 @@
         except StopIteration:
             # training data is used up, change to validation data
             if self.source == 'train':
-<<<<<<< HEAD
                 self.cur_iter = iter(self.val_dataloader)
-=======
-                self.cur_iter = iter(self.val_loader)
->>>>>>> c447249c
                 self.source = 'val'
                 return next(self)
             raise StopIteration()
@@ -368,8 +319,4 @@
             return batch, self.source
 
     def __len__(self):
-<<<<<<< HEAD
-        return len(self.train_dataloader) + len(self.val_dataloader)
-=======
-        return len(self.train_loader) + len(self.val_loader)
->>>>>>> c447249c
+        return len(self.train_dataloader) + len(self.val_dataloader)