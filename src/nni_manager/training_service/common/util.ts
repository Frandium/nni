/**
 * Copyright (c) Microsoft Corporation
 * All rights reserved.
 *
 * MIT License
 *
 * Permission is hereby granted, free of charge, to any person obtaining a copy of this software and associated
 * documentation files (the "Software"), to deal in the Software without restriction, including without limitation
 * the rights to use, copy, modify, merge, publish, distribute, sublicense, and/or sell copies of the Software, and
 * to permit persons to whom the Software is furnished to do so, subject to the following conditions:
 * The above copyright notice and this permission notice shall be included in all copies or substantial portions of the Software.
 *
 * THE SOFTWARE IS PROVIDED *AS IS*, WITHOUT WARRANTY OF ANY KIND, EXPRESS OR IMPLIED, INCLUDING
 * BUT NOT LIMITED TO THE WARRANTIES OF MERCHANTABILITY, FITNESS FOR A PARTICULAR PURPOSE AND
 * NONINFRINGEMENT. IN NO EVENT SHALL THE AUTHORS OR COPYRIGHT HOLDERS BE LIABLE FOR ANY CLAIM,
 * DAMAGES OR OTHER LIABILITY, WHETHER IN AN ACTION OF CONTRACT, TORT OR OTHERWISE, ARISING FROM,
 * OUT OF OR IN CONNECTION WITH THE SOFTWARE OR THE USE OR OTHER DEALINGS IN THE SOFTWARE.
 */

'use strict';

import * as cpp from 'child-process-promise';
import * as cp from 'child_process';
<<<<<<< HEAD
import * as os from 'os';
import * as fs from 'fs';
import { getNewLine } from '../../common/utils';
import { GPU_INFO_COLLECTOR_FORMAT_LINUX, GPU_INFO_COLLECTOR_FORMAT_WINDOWS } from './gpuData';
=======
import * as fs from 'fs';
import * as os from 'os';
>>>>>>> a373dbcb
import * as path from 'path';
import { String } from 'typescript-string-operations';
import { countFilesRecursively, getNewLine, validateFileNameRecursively } from '../../common/utils';
import { file } from '../../node_modules/@types/tmp';
import { GPU_INFO_COLLECTOR_FORMAT_LINUX, GPU_INFO_COLLECTOR_FORMAT_WINDOWS } from './gpuData';

/**
 * Validate codeDir, calculate file count recursively under codeDir, and throw error if any rule is broken
 *
 * @param codeDir codeDir in nni config file
 * @returns file number under codeDir
 */
// tslint:disable: no-redundant-jsdoc
export async function validateCodeDir(codeDir: string) : Promise<number> {
    let fileCount: number | undefined;
    let fileNameValid: boolean = true;
    try {
        fileCount = await countFilesRecursively(codeDir);
    } catch (error) {
        throw new Error(`Call count file error: ${error}`);
    }
    try {
        fileNameValid = await validateFileNameRecursively(codeDir);
    } catch(error) {
        throw new Error(`Validate file name error: ${error}`);
    }

    if (fileCount !== undefined && fileCount > 1000) {
        const errMessage: string = `Too many files(${fileCount} found}) in ${codeDir},`
                                    + ` please check if it's a valid code dir`;
        throw new Error(errMessage);
    }
    
    if(!fileNameValid) {
        const errMessage: string = `File name in ${codeDir} is not valid, please check file names, only support digit number、alphabet and (.-_) in file name.`; 
        throw new Error(errMessage);    
    }

    return fileCount;
}


/**
 * crete a new directory
 * @param directory
 */
export async function execMkdir(directory: string): Promise<void> {
    if (process.platform === 'win32') {
        await cpp.exec(`powershell.exe New-Item -Path ${directory} -ItemType "directory" -Force`);
    } else {
        await cpp.exec(`mkdir -p ${directory}`);
    }

    return Promise.resolve();
}

/**
 * copy files to the directory
 * @param source
 * @param destination
 */
export async function execCopydir(source: string, destination: string): Promise<void> {
    if (process.platform === 'win32') {
        await cpp.exec(`powershell.exe Copy-Item ${source} -Destination ${destination} -Recurse`);
    } else {
        await cpp.exec(`cp -r ${source} ${destination}`);
    }

    return Promise.resolve();
}

/**
 * copy files to the directory
 * @param source
 * @param destination
 */
export async function execCopydir(source: string, destination: string): Promise<void> {
    if (process.platform === 'win32') {
        await cpp.exec(`powershell.exe Copy-Item ${source} -Destination ${destination} -Recurse`);
    } else {
        await cpp.exec(`cp -r ${source} ${destination}`);
    }
    return Promise.resolve();
}

/**
 * crete a new file
 * @param filename
 */
export async function execNewFile(filename: string): Promise<void> {
    if (process.platform === 'win32') {
        await cpp.exec(`powershell.exe New-Item -Path ${filename} -ItemType "file" -Force`);
    } else {
        await cpp.exec(`touch ${filename}`);
    }

    return Promise.resolve();
}

/**
 * run script using powershell or bash
 * @param filePath
 */
export function runScript(filePath: string): cp.ChildProcess {
    if (process.platform === 'win32') {
        return cp.exec(`powershell.exe -ExecutionPolicy Bypass -file ${filePath}`);
    } else {
        return cp.exec(`bash ${filePath}`);
    }
}

/**
 * output the last line of a file
 * @param filePath
 */
export async function execTail(filePath: string): Promise<cpp.childProcessPromise.Result> {
    let cmdresult: cpp.childProcessPromise.Result;
    if (process.platform === 'win32') {
        cmdresult = await cpp.exec(`powershell.exe Get-Content ${filePath} -Tail 1`);
    } else {
        cmdresult = await cpp.exec(`tail -n 1 ${filePath}`);
    }

    return Promise.resolve(cmdresult);
}

/**
 * delete a directory
 * @param directory
 */
export async function execRemove(directory: string): Promise<void> {
    if (process.platform === 'win32') {
        await cpp.exec(`powershell.exe Remove-Item ${directory} -Recurse -Force`);
    } else {
        await cpp.exec(`rm -rf ${directory}`);
    }

    return Promise.resolve();
}

/**
 * kill a process
 * @param directory
 */
export async function execKill(pid: string): Promise<void> {
    if (process.platform === 'win32') {
        await cpp.exec(`cmd /c taskkill /PID ${pid} /T /F`);
    } else {
        await cpp.exec(`pkill -P ${pid}`);
    }

    return Promise.resolve();
}

/**
 * get command of setting environment variable
 * @param  variable
 * @returns command string
 */
export function setEnvironmentVariable(variable: { key: string; value: string }): string {
    if (process.platform === 'win32') {
        return `$env:${variable.key}="${variable.value}"`;
    } else {
        return `export ${variable.key}=${variable.value}`;
    }
}

/**
 * Compress files in directory to tar file
<<<<<<< HEAD
 * @param  source_path
 * @param  tar_path
 */
export async function tarAdd(tar_path: string, source_path: string): Promise<void> {
    if (process.platform === 'win32') {
        tar_path = tar_path.split('\\').join('\\\\');
        source_path = source_path.split('\\').join('\\\\');
        let script: string[] = [];
        script.push(
            `import os`,
            `import tarfile`,
            String.Format(`tar = tarfile.open("{0}","w:gz")\r\nfor root,dir,files in os.walk("{1}"):`, tar_path, source_path),
=======
 * @param  sourcePath
 * @param  tarPath
 */
export async function tarAdd(tarPath: string, sourcePath: string): Promise<void> {
    if (process.platform === 'win32') {
        const tarFilePath: string = tarPath.split('\\')
                                    .join('\\\\');
        const sourceFilePath: string = sourcePath.split('\\')
                                   .join('\\\\');
        const script: string[] = [];
        script.push(
            `import os`,
            `import tarfile`,
            String.Format(`tar = tarfile.open("{0}","w:gz")\r\nfor root,dir,files in os.walk("{1}"):`, tarFilePath, sourceFilePath),
>>>>>>> a373dbcb
            `    for file in files:`,
            `        fullpath = os.path.join(root,file)`,
            `        tar.add(fullpath, arcname=file)`,
            `tar.close()`);
        await fs.promises.writeFile(path.join(os.tmpdir(), 'tar.py'), script.join(getNewLine()), { encoding: 'utf8', mode: 0o777 });
        const tarScript: string = path.join(os.tmpdir(), 'tar.py');
        await cpp.exec(`python ${tarScript}`);
    } else {
<<<<<<< HEAD
        await cpp.exec(`tar -czf ${tar_path} -C ${source_path} .`);
    }
=======
        await cpp.exec(`tar -czf ${tarPath} -C ${sourcePath} .`);
    }

>>>>>>> a373dbcb
    return Promise.resolve();
}

/**
 * generate script file name
 * @param fileNamePrefix
 */
export function getScriptName(fileNamePrefix: string): string {
    if (process.platform === 'win32') {
        return String.Format('{0}.ps1', fileNamePrefix);
    } else {
        return String.Format('{0}.sh', fileNamePrefix);
    }
}

/**
 * generate script file
 * @param gpuMetricCollectorScriptFolder
 */
export function getgpuMetricsCollectorScriptContent(gpuMetricCollectorScriptFolder: string): string {
    if (process.platform === 'win32') {
        return String.Format(
            GPU_INFO_COLLECTOR_FORMAT_WINDOWS,
            gpuMetricCollectorScriptFolder,
            path.join(gpuMetricCollectorScriptFolder, 'pid')
        );
    } else {
        return String.Format(
            GPU_INFO_COLLECTOR_FORMAT_LINUX,
            gpuMetricCollectorScriptFolder,
            path.join(gpuMetricCollectorScriptFolder, 'pid')
        );
    }
}<|MERGE_RESOLUTION|>--- conflicted
+++ resolved
@@ -21,15 +21,8 @@
 
 import * as cpp from 'child-process-promise';
 import * as cp from 'child_process';
-<<<<<<< HEAD
-import * as os from 'os';
-import * as fs from 'fs';
-import { getNewLine } from '../../common/utils';
-import { GPU_INFO_COLLECTOR_FORMAT_LINUX, GPU_INFO_COLLECTOR_FORMAT_WINDOWS } from './gpuData';
-=======
 import * as fs from 'fs';
 import * as os from 'os';
->>>>>>> a373dbcb
 import * as path from 'path';
 import { String } from 'typescript-string-operations';
 import { countFilesRecursively, getNewLine, validateFileNameRecursively } from '../../common/utils';
@@ -199,20 +192,6 @@
 
 /**
  * Compress files in directory to tar file
-<<<<<<< HEAD
- * @param  source_path
- * @param  tar_path
- */
-export async function tarAdd(tar_path: string, source_path: string): Promise<void> {
-    if (process.platform === 'win32') {
-        tar_path = tar_path.split('\\').join('\\\\');
-        source_path = source_path.split('\\').join('\\\\');
-        let script: string[] = [];
-        script.push(
-            `import os`,
-            `import tarfile`,
-            String.Format(`tar = tarfile.open("{0}","w:gz")\r\nfor root,dir,files in os.walk("{1}"):`, tar_path, source_path),
-=======
  * @param  sourcePath
  * @param  tarPath
  */
@@ -227,7 +206,6 @@
             `import os`,
             `import tarfile`,
             String.Format(`tar = tarfile.open("{0}","w:gz")\r\nfor root,dir,files in os.walk("{1}"):`, tarFilePath, sourceFilePath),
->>>>>>> a373dbcb
             `    for file in files:`,
             `        fullpath = os.path.join(root,file)`,
             `        tar.add(fullpath, arcname=file)`,
@@ -236,14 +214,9 @@
         const tarScript: string = path.join(os.tmpdir(), 'tar.py');
         await cpp.exec(`python ${tarScript}`);
     } else {
-<<<<<<< HEAD
-        await cpp.exec(`tar -czf ${tar_path} -C ${source_path} .`);
-    }
-=======
         await cpp.exec(`tar -czf ${tarPath} -C ${sourcePath} .`);
     }
 
->>>>>>> a373dbcb
     return Promise.resolve();
 }
 
